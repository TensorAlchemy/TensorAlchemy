--- conflicted
+++ resolved
@@ -23,67 +23,6 @@
 import wandb
 
 transform = T.Compose([T.PILToTensor()])
-
-
-def get_human_voting_scores(self):
-    max_retries = 3
-    backoff = 2
-
-    print("Querying for human votes...")
-    for attempt in range(0, max_retries):
-        try:
-            human_voting_scores = requests.get(f"{self.api_key}/votes", timeout=2)
-
-            if (human_voting_scores.status_code != 200) and (attempt == max_retries):
-                print(
-                    f"Failed to retrieve the human validation bot votes {attempt+1} times. Skipping until the next step."
-                )
-                return None
-
-            elif (human_voting_scores.status_code != 200) and (attempt != max_retries):
-                continue
-
-            else:
-                human_voting_bot_round_scores = human_voting_scores.json()
-
-                human_voting_bot_scores = {}
-
-                for inner_dict in human_voting_bot_round_scores.values():
-                    for key, value in inner_dict.items():
-                        if key in human_voting_bot_scores:
-                            human_voting_bot_scores[key] += value
-                        else:
-                            human_voting_bot_scores[key] = value
-
-                human_voting_bot_scores = torch.tensor(
-                    [
-                        human_voting_bot_scores[key]
-                        if key in human_voting_bot_scores.keys()
-                        else 0
-                        for key in self.hotkeys
-                    ]
-                ).to(self.device)
-
-                if human_voting_bot_scores.sum() == 0:
-                    continue
-
-                else:
-                    human_voting_bot_scores = torch.nn.functional.normalize(
-                        human_voting_bot_scores
-                    )
-                    return human_voting_bot_scores
-
-        except Exception as e:
-            print(
-                f"Encountered the following error retrieving the manual validator scores: {e}. Retrying in {backoff} seconds."
-            )
-            return None
-
-    if human_voting_bot_scores is not None:
-        for index, hotkey in enumerate(self.hotkeys):
-            if hotkey in human_voting_bot_scores.keys():
-                self.human_voting_bot_scores[index] = human_voting_bot_scores[hotkey]
-
 
 def run_step(self, prompt, axons, uids, task_type="text_to_image", image=None):
     time_elapsed = datetime.now() - self.stats.start_time
@@ -336,7 +275,6 @@
         + (1 - MOVING_AVERAGE_ALPHA) * self.moving_averaged_scores.to(self.device)
     )
 
-<<<<<<< HEAD
     try:
         response = requests.post(
             f"{self.api_url}/validator/averages",
@@ -345,81 +283,6 @@
                     hotkey: moving_average.item()
                     for hotkey, moving_average in zip(
                         self.hotkeys, self.moving_averaged_scores
-=======
-    print(f"After: Moving average scores: {self.moving_averaged_scores}")
-
-    max_retries = 3
-    backoff = 2
-    print("Querying for human votes...")
-    for attempt in range(0, max_retries):
-        try:
-            api_host = f"{HVB_MAINNET_IP}:5000/api"
-
-            human_voting_scores = requests.get(
-                f"http://{api_host}/votes", timeout=2
-            )
-
-            if (human_voting_scores.status_code != 200) and (attempt == max_retries):
-
-                print(
-                    f"Failed to retrieve the human validation bot votes {attempt+1} times. Skipping until the next step."
-                )
-                break
-
-            elif (human_voting_scores.status_code != 200) and (attempt != max_retries):
-
-                continue
-
-            else:
-
-                human_voting_bot_round_scores = human_voting_scores.json()
-
-                human_voting_bot_scores = {}
-
-                for inner_dict in human_voting_bot_round_scores.values():
-                    for key, value in inner_dict.items():
-                        if key in human_voting_bot_scores:
-                            human_voting_bot_scores[key] += value
-                        else:
-                            human_voting_bot_scores[key] = value
-
-                human_voting_bot_scores = torch.tensor(
-                    [
-                        (
-                            human_voting_bot_scores[key]
-                            if key in human_voting_bot_scores.keys()
-                            else 0
-                        )
-                        for key in self.hotkeys
-                    ]
-                ).to(self.device)
-
-                if human_voting_bot_scores.sum() == 0:
-
-                    continue
-
-                else:
-                    human_voting_bot_scores = human_voting_bot_scores.float()
-                    print(f"Raw human bot votes: {human_voting_bot_scores}")
-
-
-                    human_voting_bot_scores = torch.nn.functional.normalize(
-                        human_voting_bot_scores, dim=0
-                    )
-
-                    print(f"Normalized human bot scores: {human_voting_bot_scores}")
-
-                    print(f"Before HV: Moving average scores: {self.moving_averaged_scores}")
-
-                    
-
-                    self.moving_averaged_scores: (
-                        torch.FloatTensor
-                    ) = MOVING_AVERAGE_BETA * (0.02 * human_voting_bot_scores) + (
-                        1 - MOVING_AVERAGE_BETA
-                    ) * self.moving_averaged_scores.to(
-                        self.device
->>>>>>> 0ca42bc6
                     )
                 }
             },
