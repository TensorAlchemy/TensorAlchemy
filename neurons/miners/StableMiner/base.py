import argparse
import asyncio
import copy
import os
import random
import time
import traceback
import typing
from abc import ABC
from typing import Dict

import torch
import torchvision.transforms as transforms
import torchvision.transforms as T
from neurons.constants import VPERMIT_TAO
from neurons.protocol import ImageGeneration, IsAlive
from neurons.utils import BackgroundTimer, background_loop, get_defaults
from utils import (
    clean_nsfw_from_prompt,
    do_logs,
    get_caller_stake,
    get_coldkey_for_hotkey,
    nsfw_image_filter,
    output_log,
    sh,
)
from wandb_utils import WandbUtils

import bittensor as bt


class BaseMiner(ABC):
    def __init__(self):
        #### Parse the config
        self.config = self.get_config()

        self.wandb = None

        if self.config.logging.debug:
            bt.debug()
            output_log("Enabling debug mode...", type="debug")

        #### Output the config
        output_log("Outputting miner config:", "c")
        output_log(f"{self.config}", color_key="na")

        #### Build args
        self.t2i_args, self.i2i_args = self.get_args()

        #### Init blacklists and whitelists
        self.hotkey_blacklist = set()
        self.coldkey_blacklist = set()
        self.coldkey_whitelist = set(
            ["5F1FFTkJYyceVGE4DCVN5SxfEQQGJNJQ9CVFVZ3KpihXLxYo"]
        )
        self.hotkey_whitelist = set(
            ["5C5PXHeYLV5fAx31HkosfCkv8ark3QjbABbjEusiD3HXH2Ta"]
        )

        self.storage_client = None

        #### Initialise event dict
        self.event = {}

        #### Establish subtensor connection
        output_log("Establishing subtensor connection.", "g", type="debug")
        self.subtensor = bt.subtensor(config=self.config)

        #### Create the metagraph
        self.metagraph = self.subtensor.metagraph(netuid=self.config.netuid)

        #### Configure the wallet
        self.wallet = bt.wallet(config=self.config)

        #### Wait until the miner is registered
        self.loop_until_registered()

        ### Defaults
        self.stats = get_defaults(self)

        ### Set up transform function
        self.transform = transforms.Compose([transforms.PILToTensor()])

        ### Start the wandb logging thread if both project and entity have been provided
        if all(
            [
                self.config.wandb.project,
                self.config.wandb.entity,
                self.config.wandb.api_key,
            ]
        ):
            self.wandb = WandbUtils(
                self, self.metagraph, self.config, self.wallet, self.event
            )

        #### Start the generic background loop
        self.background_steps = 1
        self.background_timer = BackgroundTimer(300, background_loop, [self, False])
        self.background_timer.daemon = True
        self.background_timer.start()

        ### Init history dict
        self.request_dict = {}

    def start_axon(self):
        #### Serve the axon
        output_log(f"Serving axon on port {self.config.axon.port}.", "g", type="debug")
        self.axon = (
            bt.axon(
                wallet=self.wallet,
                ip=bt.utils.networking.get_external_ip(),
<<<<<<< HEAD
                external_ip=self.config.axon.get("external_ip") or bt.utils.networking.get_external_ip(),
=======
                external_ip=bt.utils.networking.get_external_ip(),
>>>>>>> 95416fd3
                config=self.config,
            )
            .attach(
                forward_fn=self.is_alive,
                blacklist_fn=self.blacklist_is_alive,
                priority_fn=self.priority_is_alive,
            )
            .attach(
                forward_fn=self.generate_image,
                blacklist_fn=self.blacklist_image_generation,
                priority_fn=self.priority_image_generation,
            )
            .start()
        )
        output_log(f"Axon created: {self.axon}", "g", type="debug")

        self.subtensor.serve_axon(axon=self.axon, netuid=self.config.netuid)

    def get_args(self) -> Dict:
        return {
            "guidance_scale": 7.5,
            "num_inference_steps": 50,
        }, {"guidance_scale": 5, "strength": 0.6}

    def get_config(self) -> "bt.config":
        argp = argparse.ArgumentParser(description="Miner Configs")

        #### Add any args from the parent class
        self.add_args(argp)

        argp.add_argument("--netuid", type=int, default=1)
        argp.add_argument("--wandb.project", type=str, default="")
        argp.add_argument("--wandb.entity", type=str, default="")
        argp.add_argument("--wandb.api_key", type=str, default="")
        argp.add_argument("--miner.device", type=str, default="cuda:0")
        argp.add_argument("--miner.optimize", action="store_true")

        seed = random.randint(0, 100_000_000_000)
        argp.add_argument("--miner.seed", type=int, default=seed)

        argp.add_argument(
            "--miner.model",
            type=str,
            default="stabilityai/stable-diffusion-xl-base-1.0",
        )

        bt.subtensor.add_args(argp)
        bt.logging.add_args(argp)
        bt.wallet.add_args(argp)
        bt.axon.add_args(argp)

        config = bt.config(argp)

        config.full_path = os.path.expanduser(
            "{}/{}/{}/netuid{}/{}".format(
                config.logging.logging_dir,
                config.wallet.name,
                config.wallet.hotkey,
                config.netuid,
                "miner",
            )
        )
        #### Ensure the directory for logging exists
        if not os.path.exists(config.full_path):
            os.makedirs(config.full_path, exist_ok=True)

        return config

    def add_args(cls, argp: argparse.ArgumentParser):
        pass

    def loop_until_registered(self):
        index = None
        while True:
            index = self.get_miner_index()
            if index is not None:
                self.miner_index = index
                output_log(
                    f"Miner {self.config.wallet.hotkey} is registered with uid {self.metagraph.uids[self.miner_index]}.",
                    "g",
                )
                break
            output_log(
                f"Miner {self.config.wallet.hotkey} is not registered. Sleeping for 120 seconds...",
                "r",
            )
            time.sleep(120)
            self.metagraph.sync(subtensor=self.subtensor)

    def get_miner_info(self):
        return {
            "block": self.metagraph.block.item(),
            "stake": self.metagraph.stake[self.miner_index],
            "trust": self.metagraph.trust[self.miner_index],
            "consensus": self.metagraph.consensus[self.miner_index],
            "incentive": self.metagraph.incentive[self.miner_index],
            "emissions": self.metagraph.emission[self.miner_index],
        }

    def get_miner_index(self):
        """
        Retrieve the given miner's index in the metagraph.
        """
        index = None
        try:
            index = self.metagraph.hotkeys.index(self.wallet.hotkey.ss58_address)
        except ValueError:
            pass
        return index

    def check_still_registered(self):
        self.miner_index = self.get_miner_index()
        return True if self.miner_index is not None else False

    def get_incentive(self):
        return (
            self.metagraph.I[self.miner_index] * 100_000
            if self.miner_index is not None
            else 0
        )

    def get_trust(self):
        return (
            self.metagraph.T[self.miner_index] * 100
            if self.miner_index is not None
            else 0
        )

    def get_consensus(self):
        return (
            self.metagraph.C[self.miner_index] * 100_000
            if self.miner_index is not None
            else 0
        )

    async def is_alive(self, synapse: IsAlive) -> IsAlive:
        print("IsAlive")
        synapse.completion = "True"
        return synapse

    async def generate_image(self, synapse: ImageGeneration) -> ImageGeneration:
        """
        Image generation logic shared between both text-to-image and image-to-image
        """

        ### Misc
        timeout = synapse.timeout
        self.stats.total_requests += 1
        start_time = time.perf_counter()

        ### Set up args
        local_args = copy.deepcopy(self.mapping[synapse.generation_type]["args"])
        local_args["prompt"] = [clean_nsfw_from_prompt(synapse.prompt)]
        local_args["width"] = synapse.width
        local_args["height"] = synapse.height
        local_args["num_images_per_prompt"] = synapse.num_images_per_prompt
        try:
            local_args["guidance_scale"] = synapse.guidance_scale

            if synapse.negative_prompt:
                local_args["negative_prompt"] = [synapse.negative_prompt]
        except:
            print("Values for guidance_scale or negative_prompt were not provided.")

        try:
            local_args["num_inference_steps"] = synapse.steps
        except:
            print("Values for steps were not provided.")

        ### Get the model
        model = self.mapping[synapse.generation_type]["model"]

        if synapse.generation_type == "image_to_image":
            local_args["image"] = T.transforms.ToPILImage()(
                bt.Tensor.deserialize(synapse.prompt_image)
            )

        ### Output logs
        do_logs(self, synapse, local_args)

        ### Generate images & serialize
        for attempt in range(3):
            try:
                seed = synapse.seed if synapse.seed != -1 else self.config.miner.seed
                local_args["generator"] = [
                    torch.Generator(device=self.config.miner.device).manual_seed(seed)
                ]
                images = model(**local_args).images

                synapse.images = [
                    bt.Tensor.serialize(self.transform(image)) for image in images
                ]
                output_log(
                    f"{sh('Generating')} -> Succesful image generation after {attempt+1} attempt(s).",
                    color_key="c",
                )
                break
            except Exception as e:
                print(
                    f"Error in attempt number {attempt+1} to generate an image: {e}... sleeping for 5 seconds..."
                )
                await asyncio.sleep(5)
                if attempt == 2:
                    images = []
                    synapse.images = []
                    print(f"Failed to generate any images after {attempt+1} attempts.")

        ### Count timeouts
        if time.perf_counter() - start_time > timeout:
            self.stats.timeouts += 1

        ### Log NSFW images
        if any(nsfw_image_filter(self, images)):
            print(f"An image was flagged as NSFW: discarding image.")
            self.stats.nsfw_count += 1
            synapse.images = []

        ### Log to wandb
        try:
            if self.wandb:
                ### Store the images and prompts for uploading to wandb
                self.wandb._add_images(synapse)

                #### Log to Wandb
                self.wandb._log()

        except Exception as e:
            print(f"Error trying to log events to wandb.")

        #### Log time to generate image
        generation_time = time.perf_counter() - start_time
        self.stats.generation_time += generation_time
        output_log(
            f"{sh('Time')} -> {generation_time:.2f}s | Average: {self.stats.generation_time / self.stats.total_requests:.2f}s",
            color_key="y",
        )
        return synapse

    def _base_priority(self, synapse) -> float:
        ### If hotkey or coldkey is whitelisted and not found on the metagraph, give a priority of 5,000
        ### Caller hotkey
        caller_hotkey = synapse.dendrite.hotkey

        ### Retrieve the coldkey of the caller
        caller_coldkey = get_coldkey_for_hotkey(self, caller_hotkey)

        if (
            caller_coldkey in self.coldkey_whitelist
            or caller_hotkey in self.hotkey_whitelist
        ):
            priority = 5000
            print(
                f"Prioritizing whitelisted key {synapse.dendrite.hotkey} with default value: {priority}."
            )

        try:
            caller_uid = self.metagraph.hotkeys.index(synapse.dendrite.hotkey)
            priority = float(self.metagraph.S[caller_uid])
            print(f"Prioritizing key {synapse.dendrite.hotkey} with value: {priority}.")
        except:
            pass

        return priority

    def _base_blacklist(
        self, synapse, vpermit_tao_limit=VPERMIT_TAO, rate_limit=1
    ) -> typing.Tuple[bool, str]:
        try:
            ### Get the name of the synapse
            synapse_type = type(synapse).__name__

            ### Caller hotkey
            caller_hotkey = synapse.dendrite.hotkey

            ### Retrieve the coldkey of the caller
            caller_coldkey = get_coldkey_for_hotkey(self, caller_hotkey)

            ### Retrieve the stake of the caller
            caller_stake = get_caller_stake(self, synapse)

            ### Count the request frequencies
            exceeded_rate_limit = False
            if synapse_type == "ImageGeneration":
                ### Apply a rate limit from the same caller
                if caller_hotkey in self.request_dict.keys():
                    now = time.perf_counter()

                    ### The difference in seconds between the current request and the previous one
                    delta = now - self.request_dict[caller_hotkey]["history"][-1]

                    ### E.g., 0.3 < 1.0
                    if delta < rate_limit:
                        ### Count number of rate limited calls from caller's hotkey
                        self.request_dict[caller_hotkey]["rate_limited_count"] += 1
                        exceeded_rate_limit = True

                    ### Store the data
                    self.request_dict[caller_hotkey]["history"].append(now)
                    self.request_dict[caller_hotkey]["delta"].append(delta)
                    self.request_dict[caller_hotkey]["count"] += 1

                else:
                    ### For the first request, initialize the dictionary
                    self.request_dict[caller_hotkey] = {
                        "history": [time.perf_counter()],
                        "delta": [0],
                        "count": 0,
                        "rate_limited_count": 0,
                    }

            ### Allow through any whitelisted keys unconditionally
            ### Note that blocking these keys will result in a ban from the network
            if caller_coldkey in self.coldkey_whitelist:
                output_log(
                    f"Whitelisting coldkey's {synapse_type} request from {caller_hotkey}.",
                    color_key="g",
                )
                return False, "Whitelisted coldkey recognized."

            if caller_hotkey in self.hotkey_whitelist:
                output_log(
                    f"Whitelisting hotkey's {synapse_type} request from {caller_hotkey}.",
                    color_key="g",
                )
                return False, "Whitelisted hotkey recognized."

            ### Reject request if rate limit was exceeded and key wasn't whitelisted
            if exceeded_rate_limit:
                output_log(
                    f"Blacklisted a {synapse_type} request from {caller_hotkey}. Rate limit ({rate_limit:.2f}) exceeded. Delta: {delta:.2f}s.",
                    color_key="r",
                    type="debug",
                )
                return (
                    True,
                    f"Blacklisted a {synapse_type} request from {caller_hotkey}. Rate limit ({rate_limit:.2f}) exceeded. Delta: {delta:.2f}s.",
                )

            ### Blacklist requests from validators that aren't registered
            if caller_stake is None:
                output_log(
                    f"Blacklisted a non-registered hotkey's {synapse_type} request from {caller_hotkey}.",
                    color_key="r",
                    type="debug",
                )
                return (
                    True,
                    f"Blacklisted a non-registered hotkey's {synapse_type} request from {caller_hotkey}.",
                )

            ### Check that the caller has sufficient stake
            if caller_stake < vpermit_tao_limit:
                # output_log(
                #     f"Blacklisted a {synapse_type} request from {caller_hotkey} due to low stake: {caller_stake:.2f} < {vpermit_tao_limit}.",
                #     color_key="r",
                #     type="debug",
                # )
                return (
                    True,
                    f"Blacklisted a {synapse_type} request from {caller_hotkey} due to low stake: {caller_stake:.2f} < {vpermit_tao_limit}",
                )

            print(f"Allowing recognized hotkey {caller_hotkey}")
            return False, "Hotkey recognized"

        except Exception as e:
            print(f"Error in blacklist: {traceback.format_exc()}")

    def blacklist_is_alive(self, synapse: IsAlive) -> typing.Tuple[bool, str]:
        return self._base_blacklist(synapse)

    def blacklist_image_generation(
        self, synapse: ImageGeneration
    ) -> typing.Tuple[bool, str]:
        return self._base_blacklist(synapse)

    def priority_is_alive(self, synapse: IsAlive) -> float:
        return self._base_priority(synapse)

    def priority_image_generation(self, synapse: ImageGeneration) -> float:
        return self._base_priority(synapse)

    def loop(self):
        output_log("Starting miner loop.", "g", type="debug")
        step = 0
        while True:
            #### Check the miner is still registered
            is_registered = self.check_still_registered()

            if not is_registered:
                output_log("The miner is not currently registered.", "r")
                time.sleep(120)

                ### Ensure the metagraph is synced before the next registration check
                self.metagraph.sync(subtensor=self.subtensor)
                continue

            #### Output current statistics and set weights
            try:
                if step % 5 == 0:
                    #### Output metrics
                    log = (
                        f"Step: {step} | "
                        f"Block: {self.metagraph.block.item()} | "
                        f"Stake: {self.metagraph.S[self.miner_index]:.2f} | "
                        f"Rank: {self.metagraph.R[self.miner_index]:.2f} | "
                        f"Trust: {self.metagraph.T[self.miner_index]:.2f} | "
                        f"Consensus: {self.metagraph.C[self.miner_index]:.2f} | "
                        f"Incentive: {self.metagraph.I[self.miner_index]:.2f} | "
                        f"Emission: {self.metagraph.E[self.miner_index]:.2f}"
                    )
                    output_log(log, "g")

                    ### Show the top 10 requestors by calls along with their delta
                    ### Hotkey, count, delta, rate limited count
                    top_requestors = [
                        (k, v["count"], v["delta"], v["rate_limited_count"])
                        for k, v in self.request_dict.items()
                    ]

                    ### Retrieve total number of requests
                    total_requests_counted = sum([x[1] for x in top_requestors])

                    try:
                        ### Sort by count
                        top_requestors = sorted(
                            top_requestors, key=lambda x: x[1], reverse=True
                        )[:10]

                        if len(top_requestors) > 0:
                            formatted_str = "\n".join(
                                [
                                    f"Hotkey: {x[0]}, Count: {x[1]} ({((x[1] / total_requests_counted)*100) if total_requests_counted > 0 else 0:.2f}%), Average delta: {sum(x[2]) / len(x[2]) if len(x[2]) > 0 else 0:.2f}, Rate limited count: {x[3]}"
                                    for x in top_requestors
                                ]
                            )
                            formatted_str = f"{formatted_str}"

                            output_log(
                                f"{sh('Top Callers')} -> Metrics\n{formatted_str}",
                                color_key="c",
                            )
                    except:
                        pass

                step += 1
                time.sleep(60)

            #### If someone intentionally stops the miner, it'll safely terminate operations.
            except KeyboardInterrupt:
                self.axon.stop()
                bt.logging.success("Miner killed by keyboard interrupt.")
                break
            #### In case of unforeseen errors, the miner will log the error and continue operations.
            except Exception as e:
                print(traceback.format_exc())
                continue<|MERGE_RESOLUTION|>--- conflicted
+++ resolved
@@ -109,11 +109,8 @@
             bt.axon(
                 wallet=self.wallet,
                 ip=bt.utils.networking.get_external_ip(),
-<<<<<<< HEAD
-                external_ip=self.config.axon.get("external_ip") or bt.utils.networking.get_external_ip(),
-=======
-                external_ip=bt.utils.networking.get_external_ip(),
->>>>>>> 95416fd3
+                external_ip=self.config.axon.get("external_ip")
+                or bt.utils.networking.get_external_ip(),
                 config=self.config,
             )
             .attach(
